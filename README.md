# An implementation of TRM

This is an implementation of the [Tiny Recursive Model (TRM)](https://arxiv.org/pdf/2510.04871v1)

Watch the [in-code introductory video](https://youtu.be/8Gzv5tGmJ1M)!

Train a TRM in a few minutes on an A10. Reproduce the official TRM results. Push the envelope.

This project reproduces the results on Sudoku Extreme and Maze Hard (87% and 75% exact accuracy on validation, resp.)

<<<<<<< HEAD
<p align="center">
<img src="demo/sudoku_thinking_9_steps.gif" width="400" alt="Sudoku thinking">
</p>
=======
<img src="demo/sudoku_thinking_9_steps.gif" width="400" alt="Sudoku thinking">
>>>>>>> 2978dfb1

# Installation

This repo comes with `uv`. You just need to run `uv run python ...` commands and everything will be installed automagically on the first run.

# Sudoku Extreme

Generate data: 

`uv run python scripts/data/build_sudoku_extreme_dataset.py --output-dir ./data/sudoku_extreme_1k_aug_1k --subsample-size 1000 --num-aug 1000 --eval-ratio 0.01`

Run a training: 

`uv run python src/nn/train.py experiment=trm_sudoku_extreme_1k_aug_1k`

Training time ~1h on an H100 SXM5. You should get to ~87% exact accuracy on validation (same as the reference implementation)

# Maze Hard

Generate data: 

`uv run python scripts/data/build_maze_dataset.py --output-dir ./data/maze-30x30-hard-1k --num-aug 0 --eval-ratio 1.0`

Run a training: 

`uv run python src/nn/train.py experiment=trm_maze`

Training time ~2h on an H100 SXM5. You should get to ~75% exact accuracy on validation (same as the reference implementation)

# ARC-AGI

Download the data from the [kaggle challenge page](https://www.kaggle.com/competitions/arc-prize-2025).

Experiments in progress.

# Less (Really) is More: iterate on smaller datasets

Generate a Sudoku dataset: 

`./bash/generate_sudoku_data.sh`

Test/visualize the data: 

`uv run tests/src/nn/data/test_sudoku_data.py <data_dir>`

Run a training: 

`uv run python src/nn/train.py experiment=trm_sudoku4x4` 

Takes a few mins on an A10

Independant evaluation with visualizations: 

`uv run python src/nn/evaluate.py +checkpoint=/tmp/ml-experiments/lunar-pine-174/checkpoints/last.ckpt +data_dir=./data/sudoku_4x4_small`

Sudoku:
- Evaluate and generate a gif: `uv run python src/nn/evaluate.py +checkpoint=./checkpoints/smooth-sunset-204.ckpt +data_dir=./data/sudoku-extreme-1k-aug-1k +visualize=true +save_gif=true +min_steps=9`

Maze:

- Generate a dataset with test data (not just val): `uv run python scripts/data/build_maze_dataset.py --output-dir ./data/maze-30x30-hard-1k --num-aug 0 --eval-ratio 0.5`
- Evaluate and generate a gif: `uv run python src/nn/evaluate.py +checkpoint=./checkpoints/stellar-shape-194.ckpt +data_dir=./data/maze-30x30-hard-1k +visualize=true +save_gif=true +min_steps=9 +task=maze`

# Comments / contributions

Follow me on [X](https://x.com/olivkoch)

# Technical Notes

## Sweeps

Create sweep

```
uv run python scripts/create_sweep.py \
    --sweep-file src/nn/configs/sweeps/trm_sweep.yaml \
    --project trm-sudoku
```

Run sweep agent

```
uv run python src/nn/train_sweep.py \
    --sweep-id <sweep_id> \
    --project trm-sudoku \
    --experiment trm_sudoku6x6 \
    --count 20
```

## Installing AdamATan2

This project uses the vanilla AdamW optimizer if AdamATan2 is not installed. If you want AdamATan2 and struggle to install it, here is how to install it from source:

```
# Clone the repo
cd /tmp
git clone https://github.com/imoneoi/adam-atan2.git

cd adam-atan2/

# Build from source
uv pip install --python /home/ubuntu/nano-trm/.venv/bin/python setuptools_scm ninja
/home/ubuntu/nano-trm/.venv/bin/python setup.py build_ext --inplace

# Check that the lib has been created
ls -la adam_atan2_backend*.so

# Copy it to your local env
cp adam_atan2_backend.cpython-312-x86_64-linux-gnu.so /home/ubuntu/nano-trm/.venv/lib/python3.12/site-packages/adam_atan2
cp /home/ubuntu/nano-trm/.venv/lib/python3.12/site-packages/adam_atan2/adam_atan2_backend.cpython-312-x86_64-linux-gnu.so /home/ubuntu/nano-trm/.venv/lib/python3.12/site-packages/

# Test
from adam_atan2 import AdamATan2 -> this should work
```<|MERGE_RESOLUTION|>--- conflicted
+++ resolved
@@ -8,13 +8,7 @@
 
 This project reproduces the results on Sudoku Extreme and Maze Hard (87% and 75% exact accuracy on validation, resp.)
 
-<<<<<<< HEAD
-<p align="center">
 <img src="demo/sudoku_thinking_9_steps.gif" width="400" alt="Sudoku thinking">
-</p>
-=======
-<img src="demo/sudoku_thinking_9_steps.gif" width="400" alt="Sudoku thinking">
->>>>>>> 2978dfb1
 
 # Installation
 
